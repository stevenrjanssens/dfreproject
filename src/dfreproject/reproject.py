--- conflicted
+++ resolved
@@ -625,11 +625,7 @@
         # Create output array initialized with NaN
         result = torch.full_like(combined_result[:, 0].squeeze(), torch.nan)
         valid_pixels = combined_result[:, 1].squeeze() > EPSILON
-<<<<<<< HEAD
         # Apply footprint correction only where footprint is significant
-=======
-        
->>>>>>> 12f0ac90
         if torch.any(valid_pixels):
             if self.conserve_flux:
                 # Normalize by the footprint where valid
